import asyncio
import io
import json

import aiohttp
from aioresponses import aioresponses
import pytest

from ai.backend.client.exceptions import BackendClientError, BackendAPIError
from ai.backend.client.request import Request, Response, AttachedFile
from ai.backend.client.session import Session, AsyncSession


@pytest.fixture
def session(defconfig):
    with Session(config=defconfig) as session:
        yield session


@pytest.fixture
def mock_request_params(session):
    yield {
        'session': session,
        'method': 'GET',
        'path': '/function/item/',
        'content': b'{"test1": 1}',
        'content_type': 'application/json',
    }


def test_request_initialization(mock_request_params):
    rqst = Request(**mock_request_params)

    assert rqst.session == mock_request_params['session']
    assert rqst.method == mock_request_params['method']
    assert rqst.path == mock_request_params['path'].lstrip('/')
    assert rqst.content == mock_request_params['content']
    assert 'X-BackendAI-Version' in rqst.headers


def test_request_set_content_none(mock_request_params):
    mock_request_params = mock_request_params.copy()
    mock_request_params['content'] = None
    rqst = Request(**mock_request_params)
    assert rqst.content == b''
    assert rqst._pack_content() is rqst.content


def test_request_set_content(mock_request_params):
    rqst = Request(**mock_request_params)
    assert rqst.content == mock_request_params['content']
    assert rqst.content_type == 'application/json'
    assert rqst._pack_content() is rqst.content

    mock_request_params['content'] = 'hello'
    mock_request_params['content_type'] = None
    rqst = Request(**mock_request_params)
    assert rqst.content == b'hello'
    assert rqst.content_type == 'text/plain'
    assert rqst._pack_content() is rqst.content

    mock_request_params['content'] = b'\x00\x01\xfe\xff'
    mock_request_params['content_type'] = None
    rqst = Request(**mock_request_params)
    assert rqst.content == b'\x00\x01\xfe\xff'
    assert rqst.content_type == 'application/octet-stream'
    assert rqst._pack_content() is rqst.content


def test_request_attach_files(mock_request_params):
    files = [
        AttachedFile('test1.txt', io.BytesIO(), 'application/octet-stream'),
        AttachedFile('test2.txt', io.BytesIO(), 'application/octet-stream'),
    ]

    mock_request_params['content'] = b'something'
    rqst = Request(**mock_request_params)
    with pytest.raises(AssertionError):
        rqst.attach_files(files)

    mock_request_params['content'] = b''
    rqst = Request(**mock_request_params)
    rqst.attach_files(files)

    assert rqst.content_type == 'multipart/form-data'
    assert rqst.content == b''
    packed_content = rqst._pack_content()
    assert packed_content.is_multipart


def test_build_correct_url(mock_request_params):
<<<<<<< HEAD
    rqst = Request(**mock_request_params)
    path = '/' + rqst.path if len(rqst.path) > 0 else ''
    canonical_url = 'http://127.0.0.1:8081{0}'.format(path)
    assert rqst.build_url() == canonical_url
=======
    canonical_url = 'http://127.0.0.1:8081/function'

    mock_request_params['path'] = '/function'
    rqst = Request(**mock_request_params)
    assert rqst._build_url() == canonical_url

    mock_request_params['path'] = 'function'
    rqst = Request(**mock_request_params)
    assert rqst._build_url() == canonical_url
>>>>>>> 443e21dd


def test_fetch_invalid_method(mock_request_params):
    mock_request_params['method'] = 'STRANGE'
    rqst = Request(**mock_request_params)

    with pytest.raises(AssertionError):
        with rqst.fetch():
            pass


def test_fetch(dummy_endpoint):
    with aioresponses() as m, Session() as session:
        body = b'hello world'
        m.post(
            dummy_endpoint + 'function', status=200, body=body,
            headers={'Content-Type': 'text/plain; charset=utf-8',
                     'Content-Length': str(len(body))},
        )
        rqst = Request(session, 'POST', 'function')
        with rqst.fetch() as resp:
            assert isinstance(resp, Response)
            assert resp.status == 200
            assert resp.content_type == 'text/plain'
            assert resp.text() == body.decode()
            assert resp.content_length == len(body)

    with aioresponses() as m, Session() as session:
        body = b'{"a": 1234, "b": null}'
        m.post(
            dummy_endpoint + 'function', status=200, body=body,
            headers={'Content-Type': 'application/json; charset=utf-8',
                     'Content-Length': str(len(body))},
        )
        rqst = Request(session, 'POST', 'function')
        with rqst.fetch() as resp:
            assert isinstance(resp, Response)
            assert resp.status == 200
            assert resp.content_type == 'application/json'
            assert resp.text() == body.decode()
            assert resp.json() == {'a': 1234, 'b': None}
            assert resp.content_length == len(body)


def test_streaming_fetch(dummy_endpoint):
    # Read content by chunks.
    with aioresponses() as m, Session() as session:
        body = b'hello world'
        m.post(
            dummy_endpoint + 'function', status=200, body=body,
            headers={'Content-Type': 'text/plain; charset=utf-8',
                     'Content-Length': str(len(body))},
        )
        rqst = Request(session, 'POST', 'function')
        with rqst.fetch() as resp:
            assert resp.status == 200
            assert resp.content_type == 'text/plain'
            assert resp.read(3) == b'hel'
            assert resp.read(2) == b'lo'
            resp.read()
            with pytest.raises(AssertionError):
                assert resp.text()


def test_invalid_requests(dummy_endpoint):
    with aioresponses() as m, Session() as session:
        body = json.dumps({
            'type': 'https://api.backend.ai/probs/kernel-not-found',
            'title': 'Kernel Not Found',
        }).encode('utf8')
        m.post(
            dummy_endpoint, status=404, body=body,
            headers={'Content-Type': 'application/problem+json; charset=utf-8',
                     'Content-Length': str(len(body))},
        )
        rqst = Request(session, 'POST', '/')
        with pytest.raises(BackendAPIError) as e:
            with rqst.fetch():
                pass
            assert e.status == 404
            assert e.data['type'] == 'https://api.backend.ai/probs/kernel-not-found'
            assert e.data['title'] == 'Kernel Not Found'


@pytest.mark.asyncio
async def test_fetch_invalid_method_async():
    async with AsyncSession() as session:
        rqst = Request(session, 'STRANGE', '/')
        with pytest.raises(AssertionError):
            async with rqst.fetch():
                pass


@pytest.mark.asyncio
async def test_fetch_client_error_async(dummy_endpoint):
    with aioresponses() as m:
        async with AsyncSession() as session:
            m.post(dummy_endpoint,
                   exception=aiohttp.ClientConnectionError())
            rqst = Request(session, 'POST', '/')
            with pytest.raises(BackendClientError):
                async with rqst.fetch():
                    pass


@pytest.mark.asyncio
async def test_fetch_cancellation_async(dummy_endpoint):
    with aioresponses() as m:
        async with AsyncSession() as session:
            m.post(dummy_endpoint,
                   exception=asyncio.CancelledError())
            rqst = Request(session, 'POST', '/')
            with pytest.raises(asyncio.CancelledError):
                async with rqst.fetch():
                    pass


@pytest.mark.asyncio
async def test_fetch_timeout_async(dummy_endpoint):
    with aioresponses() as m:
        async with AsyncSession() as session:
            m.post(dummy_endpoint,
                   exception=asyncio.TimeoutError())
            rqst = Request(session, 'POST', '/')
            with pytest.raises(asyncio.TimeoutError):
                async with rqst.fetch():
                    pass


def test_response_sync(defconfig, dummy_endpoint):
    body = b'{"test": 1234}'
    with aioresponses() as m:
        m.post(
            dummy_endpoint + 'function', status=200, body=body,
            headers={'Content-Type': 'application/json',
                     'Content-Length': str(len(body))},
        )
        with Session(config=defconfig) as session:
            rqst = Request(session, 'POST', '/function')
            with rqst.fetch() as resp:
                assert resp.text() == '{"test": 1234}'
                assert resp.json() == {'test': 1234}


@pytest.mark.asyncio
async def test_response_async(defconfig, dummy_endpoint):
    body = b'{"test": 5678}'
    with aioresponses() as m:
        m.post(
            dummy_endpoint + 'function', status=200, body=body,
            headers={'Content-Type': 'application/json',
                     'Content-Length': str(len(body))},
        )
        async with AsyncSession(config=defconfig) as session:
            rqst = Request(session, 'POST', '/function')
            async with rqst.fetch() as resp:
                assert await resp.text() == '{"test": 5678}'
                assert await resp.json() == {'test': 5678}<|MERGE_RESOLUTION|>--- conflicted
+++ resolved
@@ -89,12 +89,6 @@
 
 
 def test_build_correct_url(mock_request_params):
-<<<<<<< HEAD
-    rqst = Request(**mock_request_params)
-    path = '/' + rqst.path if len(rqst.path) > 0 else ''
-    canonical_url = 'http://127.0.0.1:8081{0}'.format(path)
-    assert rqst.build_url() == canonical_url
-=======
     canonical_url = 'http://127.0.0.1:8081/function'
 
     mock_request_params['path'] = '/function'
@@ -104,7 +98,6 @@
     mock_request_params['path'] = 'function'
     rqst = Request(**mock_request_params)
     assert rqst._build_url() == canonical_url
->>>>>>> 443e21dd
 
 
 def test_fetch_invalid_method(mock_request_params):
