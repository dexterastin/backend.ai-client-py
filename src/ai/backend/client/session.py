--- conflicted
+++ resolved
@@ -146,17 +146,18 @@
             **KeyPair.__dict__,
             'session': self,
         })
-<<<<<<< HEAD
+        '''
+        The :class:`~ai.backend.client.keypair.KeyPair` function proxy
+        bound to this session.
+        '''
         self.Manager = type('Manager', (BaseFunction, ), {
             **Manager.__dict__,
             '_session': self,
         })
-=======
-        '''
-        The :class:`~ai.backend.client.keypair.KeyPair` function proxy
-        bound to this session.
-        '''
->>>>>>> df2b1c05
+        '''
+        The :class:`~ai.backend.client.manager.Manager` function proxy
+        bound to this session.
+        '''
         self.VFolder = type('VFolder', (BaseFunction, ), {
             **VFolder.__dict__,
             'session': self,
@@ -247,17 +248,18 @@
             **KeyPair.__dict__,
             'session': self,
         })
-<<<<<<< HEAD
+        '''
+        The :class:`~ai.backend.client.keypair.KeyPair` function proxy
+        bound to this session.
+        '''
         self.Manager = type('Manager', (BaseFunction, ), {
             **Manager.__dict__,
             '_session': self,
         })
-=======
-        '''
-        The :class:`~ai.backend.client.keypair.KeyPair` function proxy
-        bound to this session.
-        '''
->>>>>>> df2b1c05
+        '''
+        The :class:`~ai.backend.client.manager.Manager` function proxy
+        bound to this session.
+        '''
         self.VFolder = type('VFolder', (BaseFunction, ), {
             **VFolder.__dict__,
             'session': self,
