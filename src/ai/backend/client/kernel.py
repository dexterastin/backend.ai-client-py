import json
import os
import tarfile
import tempfile
from typing import Iterable, Mapping, Sequence, Union
from pathlib import Path
import uuid

from tqdm import tqdm

from .base import api_function
from .exceptions import BackendClientError
from .request import (
    Request, AttachedFile,
    WebSocketResponse
)
from .cli.pretty import ProgressReportingReader

__all__ = (
    'Kernel',
)


class Kernel:
    '''
    Provides various interactions with compute sessions in Backend.AI.

    The term 'kernel' is now deprecated and we prefer 'compute sessions'.
    However, for historical reasons and to avoid confusion with client sessions, we
    keep the backward compatibility with the naming of this API function class.

    For multi-container sessions, all methods take effects to the master container
    only, except :func:`~Kernel.destroy` and :func:`~Kernel.restart` methods.
    So it is the user's responsibility to distribute uploaded files to multiple
    containers using explicit copies or virtual folders which are commonly mounted to
    all containers belonging to the same compute session.
    '''

    session = None
    '''The client session instance that this function class is bound to.'''

    @api_function
    @classmethod
    async def get_or_create(cls, lang: str, *,
                            client_token: str = None,
                            mounts: Iterable[str] = None,
                            envs: Mapping[str, str] = None,
                            resources: Mapping[str, int] = None,
<<<<<<< HEAD
                            cluster_size: int = 1,
                            exec_timeout: int = 0,
                            tag: str = None) -> 'Kernel':
=======
                            exec_timeout: int = 0) -> 'Kernel':
        '''
        Get-or-creates a compute session.
        If *client_token* is ``None``, it creates a new compute session as long as
        the server has enough resources and your API key has remaining quota.
        If *client_token* is a valid string and there is an existing compute session
        with the same token and the same *lang*, then it returns the :class:`Kernel`
        instance representing the existing session.

        :param lang: The image name and tag for the compute session.
            Example: ``python:3.6-ubuntu``.
            Check out the full list of available images in your server using (TODO:
            new API).
        :param client_token: A client-side identifier to seamlessly reuse the compute
            session already created.
        :param mounts: The list of vfolder names that belongs to the currrent API
            access key.
        :param envs: The environment variables which always bypasses the jail policy.
        :param resources: The resource specification. (TODO: details)
        :param exec_timeout: (deprecated)

        :returns: The :class:`Kernel` instance.
        '''
>>>>>>> df2b1c05
        if client_token:
            assert 4 <= len(client_token) <= 64, \
                   'Client session token should be 4 to 64 characters long.'
        else:
            client_token = uuid.uuid4().hex
        if mounts is None:
            mounts = []
        if resources is None:
            resources = {}
        mounts.extend(cls.session.config.vfolder_mounts)
        rqst = Request(cls.session, 'POST', '/kernel/create')
        rqst.set_json({
            'lang': lang,
            'tag': tag,
            'clientSessionToken': client_token,
            'config': {
                'mounts': mounts,
                'environ': envs,
                'clusterSize': cluster_size,
                'instanceMemory': (resources.get('mem', None) or
                                   resources.get('ram', None)),  # legacy
                'instanceCores': resources.get('cpu', None),
                'instanceGPUs': resources.get('gpu', None),
                'instanceTPUs': resources.get('tpu', None),
            },
        })
        async with rqst.fetch() as resp:
            data = await resp.json()
            o = cls(data['kernelId'])  # type: ignore
            o.created = data.get('created', True)     # True is for legacy
            return o

    def __init__(self, kernel_id: str):
        self.kernel_id = kernel_id

    @api_function
    async def destroy(self):
        '''
        Destroys the compute session.
        Since the server literally kills the container(s), all ongoing executions are
        forcibly interrupted.
        '''
        rqst = Request(self.session,
                       'DELETE', '/kernel/{}'.format(self.kernel_id))
        async with rqst.fetch() as resp:
            if resp.status == 200:
                return await resp.json()

    @api_function
    async def restart(self):
        '''
        Restarts the compute session.
        The server force-destroys the current running container(s), but keeps their
        temporary scratch directories intact.
        '''
        rqst = Request(self.session,
                       'PATCH', '/kernel/{}'.format(self.kernel_id))
        async with rqst.fetch():
            pass

    @api_function
    async def interrupt(self):
        '''
        Tries to interrupt the current ongoing code execution.
        This may fail without any explicit errors depending on the code being
        executed.
        '''
        rqst = Request(self.session,
                       'POST', '/kernel/{}/interrupt'.format(self.kernel_id))
        async with rqst.fetch():
            pass

    @api_function
    async def complete(self, code: str, opts: dict = None) -> Iterable[str]:
        '''
        Gets the auto-completion candidates from the given code string,
        as if a user has pressed the tab key just after the code in
        IDEs.

        Depending on the language of the compute session, this feature
        may not be supported.  Unsupported sessions returns an empty list.

        :param code: An (incomplete) code text.
        :param opts: Additional information about the current cursor position,
            such as row, col, line and the remainder text.

        :returns: An ordered list of strings.
        '''
        opts = {} if opts is None else opts
        rqst = Request(self.session,
            'POST', '/kernel/{}/complete'.format(self.kernel_id))
        rqst.set_json({
            'code': code,
            'options': {
                'row': int(opts.get('row', 0)),
                'col': int(opts.get('col', 0)),
                'line': opts.get('line', ''),
                'post': opts.get('post', ''),
            },
        })
        async with rqst.fetch() as resp:
            return await resp.json()

    @api_function
    async def get_info(self):
        '''
        Retrieves a brief information about the compute session.
        '''
        rqst = Request(self.session,
                       'GET', '/kernel/{}'.format(self.kernel_id))
        async with rqst.fetch() as resp:
            return await resp.json()

    @api_function
    async def get_logs(self):
        '''
        Retrieves the console log of the compute session container.
        '''
        rqst = Request(self.session,
                       'GET', '/kernel/{}/logs'.format(self.kernel_id))
        async with rqst.fetch() as resp:
            return await resp.json()

    @api_function
    async def execute(self, run_id: str = None,
                      code: str = None,
                      mode: str = 'query',
                      opts: dict = None):
        '''
        Executes a code snippet directly in the compute session or sends a set of
        build/clean/execute commands to the compute session.

        For more details about using this API, please refer :doc:`the official API
        documentation <user-api/intro>`.

        :param run_id: A unique identifier for a particular run loop.  In the
            first call, it may be ``None`` so that the server auto-assigns one.
            Subsequent calls must use the returned ``runId`` value to request
            continuation or to send user inputs.
        :param code: A code snippet as string.  In the continuation requests, it
            must be an empty string.  When sending user inputs, this is where the
            user input string is stored.
        :param mode: A constant string which is one of ``"query"``, ``"batch"``,
            ``"continue"``, and ``"user-input"``.
        :param opts: A dict for specifying additional options. Mainly used in the
            batch mode to specify build/clean/execution commands.
            See :ref:`the API object reference <batch-execution-query-object>`
            for details.

        :returns: :ref:`An execution result object <execution-result-object>`
        '''
        opts = opts if opts is not None else {}
        if mode in {'query', 'continue', 'input'}:
            assert code is not None, \
                   'The code argument must be a valid string even when empty.'
            rqst = Request(self.session,
                'POST', '/kernel/{}'.format(self.kernel_id))
            rqst.set_json({
                'mode': mode,
                'code': code,
                'runId': run_id,
            })
        elif mode == 'batch':
            rqst = Request(self.session,
                'POST', '/kernel/{}'.format(self.kernel_id))
            rqst.set_json({
                'mode': mode,
                'code': code,
                'runId': run_id,
                'options': {
                    'clean': opts.get('clean', None),
                    'build': opts.get('build', None),
                    'buildLog': bool(opts.get('buildLog', False)),
                    'exec': opts.get('exec', None),
                },
            })
        elif mode == 'complete':
            rqst = Request(self.session,
                'POST', '/kernel/{}/complete'.format(self.kernel_id))
            rqst.set_json({
                'code': code,
                'options': {
                    'row': int(opts.get('row', 0)),
                    'col': int(opts.get('col', 0)),
                    'line': opts.get('line', ''),
                    'post': opts.get('post', ''),
                },
            })
        else:
            raise BackendClientError('Invalid execution mode: {0}'.format(mode))
        async with rqst.fetch() as resp:
            return (await resp.json())['result']

    @api_function
    async def upload(self, files: Sequence[Union[str, Path]],
                     basedir: Union[str, Path] = None,
                     show_progress: bool = False):
        '''
        Uploads the given list of files to the compute session.
        You may refer them in the batch-mode execution or from the code
        executed in the server afterwards.

        :param files: The list of file paths in the client-side.
            If the paths include directories, the location of them in the compute
            session is calculated from the relative path to *basedir* and all
            intermediate parent directories are automatically created if not exists.

            For example, if a file path is ``/home/user/test/data.txt`` (or
            ``test/data.txt``) where *basedir* is ``/home/user`` (or the current
            working directory is ``/home/user``), the uploaded file is located at
            ``/home/work/test/data.txt`` in the compute session container.
        :param basedir: The directory prefix where the files reside.
            The default value is the current working directory.
        :param show_progress: Displays a progress bar during uploads.
        '''
        base_path = (Path.cwd() if basedir is None
                     else Path(basedir).resolve())
        files = [Path(file).resolve() for file in files]
        total_size = 0
        for file_path in files:
            total_size += file_path.stat().st_size
        tqdm_obj = tqdm(desc='Uploading files',
                        unit='bytes', unit_scale=True,
                        total=total_size,
                        disable=not show_progress)
        with tqdm_obj:
            attachments = []
            for file_path in files:
                try:
                    attachments.append(AttachedFile(
                        str(file_path.relative_to(base_path)),
                        ProgressReportingReader(str(file_path),
                                                tqdm_instance=tqdm_obj),
                        'application/octet-stream',
                    ))
                except ValueError:
                    msg = 'File "{0}" is outside of the base directory "{1}".' \
                          .format(file_path, base_path)
                    raise ValueError(msg) from None

            rqst = Request(self.session,
                           'POST', '/kernel/{}/upload'.format(self.kernel_id))
            rqst.attach_files(attachments)
            async with rqst.fetch() as resp:
                return resp

    @api_function
    async def download(self, files: Sequence[Union[str, Path]],
                       dest: Union[str, Path] = '.',
                       show_progress: bool = False):
        '''
        Downloads the given list of files from the compute session.

        :param files: The list of file paths in the compute session.
            If they are relative paths, the path is calculated from
            ``/home/work`` in the compute session container.
        :param dest: The destination directory in the client-side.
        :param show_progress: Displays a progress bar during downloads.
        '''
        rqst = Request(self.session,
                       'GET', '/kernel/{}/download'.format(self.kernel_id))
        rqst.set_json({
            'files': files,
        })
        async with rqst.fetch() as resp:
            chunk_size = 1 * 1024
            file_names = None
            tqdm_obj = tqdm(desc='Downloading files',
                            unit='bytes', unit_scale=True,
                            total=resp.content.total_bytes,
                            disable=not show_progress)
            with tqdm_obj as pbar:
                fp = None
                while True:
                    chunk = await resp.aread(chunk_size)
                    if not chunk:
                        break
                    pbar.update(len(chunk))
                    # TODO: more elegant parsing of multipart response?
                    for part in chunk.split(b'\r\n'):
                        if part.startswith(b'--'):
                            if fp:
                                fp.close()
                                with tarfile.open(fp.name) as tarf:
                                    tarf.extractall(path=dest)
                                    file_names = tarf.getnames()
                                os.unlink(fp.name)
                            fp = tempfile.NamedTemporaryFile(suffix='.tar',
                                                             delete=False)
                        elif part.startswith(b'Content-') or part == b'':
                            continue
                        else:
                            fp.write(part)
                if fp:
                    fp.close()
                    os.unlink(fp.name)
            result = {'file_names': file_names}
            return result

    @api_function
    async def list_files(self, path: Union[str, Path] = '.'):
        '''
        Gets the list of files in the given path inside the compute session
        container.

        :param path: The directory path in the compute session.
        '''
        rqst = Request(self.session,
                       'GET', '/kernel/{}/files'.format(self.kernel_id))
        rqst.set_json({
            'path': path,
        })
        async with rqst.fetch() as resp:
            return await resp.json()

    # only supported in AsyncKernel
<<<<<<< HEAD
    def stream_pty(self):
=======
    async def stream_pty(self):
        '''
        Opens a pseudo-terminal of the kernel (if supported) streamed via
        websockets.

        :returns: a :class:`StreamPty` object.
        '''
>>>>>>> df2b1c05
        request = Request(self.session,
                          'GET', '/stream/kernel/{}/pty'.format(self.kernel_id))
        return request.connect_websocket(response_cls=StreamPty)

<<<<<<< HEAD
    # only supported in AsyncKernel
    def stream_execute(self, code: str = '', *,
                       mode: str = 'query',
                       opts: dict = None):
        opts = {} if opts is None else opts
        if mode == 'query':
            opts = {}
        elif mode == 'batch':
            opts = {
                'clean': opts.get('clean', None),
                'build': opts.get('build', None),
                'buildLog': bool(opts.get('buildLog', False)),
                'exec': opts.get('exec', None),
            }
        else:
            msg = 'Invalid stream-execution mode: {0}'.format(mode)
            raise BackendClientError(msg)
        request = Request(self.session,
                          'GET', '/stream/kernel/{}/execute'.format(self.kernel_id))
=======
class StreamPty:

    '''
    A very thin wrapper of :class:`aiohttp.ClientWebSocketResponse` object.
    '''

    def __init__(self, kernel_id, ws):
        self.kernel_id = kernel_id
        self.ws = ws
>>>>>>> df2b1c05

        async def send_code(ws):
            await ws.send_json({
                'code': code,
                'mode': mode,
                'options': opts,
            })

        return request.connect_websocket(on_enter=send_code)


class StreamPty(WebSocketResponse):

    __slots__ = ('ws', )

    async def resize(self, rows, cols):
        await self.ws.send_str(json.dumps({
            'type': 'resize',
            'rows': rows,
            'cols': cols,
        }))

    async def restart(self):
        await self.ws.send_str(json.dumps({
            'type': 'restart',
        }))<|MERGE_RESOLUTION|>--- conflicted
+++ resolved
@@ -46,12 +46,8 @@
                             mounts: Iterable[str] = None,
                             envs: Mapping[str, str] = None,
                             resources: Mapping[str, int] = None,
-<<<<<<< HEAD
                             cluster_size: int = 1,
-                            exec_timeout: int = 0,
                             tag: str = None) -> 'Kernel':
-=======
-                            exec_timeout: int = 0) -> 'Kernel':
         '''
         Get-or-creates a compute session.
         If *client_token* is ``None``, it creates a new compute session as long as
@@ -70,11 +66,12 @@
             access key.
         :param envs: The environment variables which always bypasses the jail policy.
         :param resources: The resource specification. (TODO: details)
-        :param exec_timeout: (deprecated)
+        :param cluster_size: The number of containers in this compute session.
+            Must be at least 1.
+        :param tag: An optional string to annotate extra information.
 
         :returns: The :class:`Kernel` instance.
         '''
->>>>>>> df2b1c05
         if client_token:
             assert 4 <= len(client_token) <= 64, \
                    'Client session token should be 4 to 64 characters long.'
@@ -391,26 +388,26 @@
             return await resp.json()
 
     # only supported in AsyncKernel
-<<<<<<< HEAD
-    def stream_pty(self):
-=======
-    async def stream_pty(self):
+    def stream_pty(self) -> 'StreamPty':
         '''
         Opens a pseudo-terminal of the kernel (if supported) streamed via
         websockets.
 
         :returns: a :class:`StreamPty` object.
         '''
->>>>>>> df2b1c05
         request = Request(self.session,
                           'GET', '/stream/kernel/{}/pty'.format(self.kernel_id))
         return request.connect_websocket(response_cls=StreamPty)
 
-<<<<<<< HEAD
     # only supported in AsyncKernel
     def stream_execute(self, code: str = '', *,
                        mode: str = 'query',
-                       opts: dict = None):
+                       opts: dict = None) -> WebSocketResponse:
+        '''
+        Executes a code snippet in the streaming mode.
+        Since the returned websocket represents a run loop, there is no need to
+        specify *run_id* explicitly.
+        '''
         opts = {} if opts is None else opts
         if mode == 'query':
             opts = {}
@@ -426,17 +423,6 @@
             raise BackendClientError(msg)
         request = Request(self.session,
                           'GET', '/stream/kernel/{}/execute'.format(self.kernel_id))
-=======
-class StreamPty:
-
-    '''
-    A very thin wrapper of :class:`aiohttp.ClientWebSocketResponse` object.
-    '''
-
-    def __init__(self, kernel_id, ws):
-        self.kernel_id = kernel_id
-        self.ws = ws
->>>>>>> df2b1c05
 
         async def send_code(ws):
             await ws.send_json({
@@ -449,6 +435,10 @@
 
 
 class StreamPty(WebSocketResponse):
+    '''
+    A derivative class of :class:`~ai.backend.client.request.WebSocketResponse` which
+    provides additional functions to control the terminal.
+    '''
 
     __slots__ = ('ws', )
 
