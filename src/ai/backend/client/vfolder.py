--- conflicted
+++ resolved
@@ -25,13 +25,8 @@
 
     @api_function
     @classmethod
-<<<<<<< HEAD
     async def create(cls, name: str, host: str = None):
-        assert _rx_slug.search(name) is not None
-=======
-    async def create(cls, name: str):
         assert _rx_slug.search(name) is not None, 'Invalid vfolder name format'
->>>>>>> 232933a3
         rqst = Request(cls.session, 'POST', '/folders')
         rqst.set_json({
             'name': name,
