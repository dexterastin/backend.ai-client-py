import functools

__all__ = (
    'APIFunctionMeta',
    'BaseFunction',
    'api_function',
)


def _wrap_method(cls, orig_name, meth):

    @functools.wraps(meth)
    def _method(*args, **kwargs):
        assert cls.session is not None, \
               'You must use API wrapper functions via a Session object.'
        # We need to keep the original attributes so that they could be correctly
        # bound to the class/instance at runtime.
        func = getattr(cls, orig_name)
        coro = func(*args, **kwargs)
        if hasattr(cls.session, 'worker_thread'):
            return cls.session.worker_thread.execute(coro)
        else:
            return coro

    return _method


def api_function(meth):
    '''
    Mark the wrapped method as the API function method.
    '''
<<<<<<< HEAD
    _async = False
=======
    setattr(meth, '_backend_api', True)
    return meth
>>>>>>> 443e21dd


class APIFunctionMeta(type):
    '''
    Converts all methods marked with :func:`api_function` into
    session-aware methods.
    '''
    _async = True

    def __init__(cls, name, bases, attrs, **kwargs):
        assert 'session' in attrs, \
               'An API function class must define the session attribute.'
        super().__init__(name, bases, attrs)
        for attr_name, attr_value in attrs.items():
            if hasattr(attr_value, '_backend_api'):
                orig_name = '_orig_' + attr_name
                setattr(cls, orig_name, attr_value)
                wrapped = _wrap_method(cls, orig_name, attr_value)
                setattr(cls, attr_name, wrapped)


class BaseFunction(metaclass=APIFunctionMeta):
    session = None<|MERGE_RESOLUTION|>--- conflicted
+++ resolved
@@ -29,12 +29,8 @@
     '''
     Mark the wrapped method as the API function method.
     '''
-<<<<<<< HEAD
-    _async = False
-=======
     setattr(meth, '_backend_api', True)
     return meth
->>>>>>> 443e21dd
 
 
 class APIFunctionMeta(type):
