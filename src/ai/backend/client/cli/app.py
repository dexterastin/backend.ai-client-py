import asyncio
import signal

import aiohttp
import click

from .pretty import print_info, print_error
from ..request import Request
from ..session import AsyncSession
from ..compat import asyncio_run_forever, current_loop


class WSProxy:
    __slots__ = (
        'api_session', 'path',
        'down_task',
        'reader', 'writer',
    )
    BUFFER_SIZE = 8192

    def __init__(self, api_session: AsyncSession,
                 session_id: str,
                 protocol: str,
                 reader: asyncio.StreamReader,
                 writer: asyncio.StreamWriter):
        self.api_session = api_session
        self.path = f"/stream/kernel/{session_id}/{protocol}proxy"
        self.reader = reader
        self.writer = writer
        self.down_task = None

    async def run(self):
        api_rqst = Request(
            self.api_session, "GET", self.path, b'',
            content_type="application/json")
        async with api_rqst.connect_websocket() as ws:

            async def downstream():
                try:
                    async for msg in ws:
                        if msg.type == aiohttp.WSMsgType.ERROR:
                            await self.write_error(msg)
                            break
                        elif msg.type == aiohttp.WSMsgType.CLOSE:
                            if msg.data != aiohttp.WSCloseCode.OK:
                                await self.write_error(msg)
                            break
                        elif msg.type == aiohttp.WSMsgType.BINARY:
                            self.writer.write(msg.data)
                            await self.writer.drain()
                except asyncio.CancelledError:
                    pass
                finally:
                    self.writer.close()
                    if hasattr(self.writer, 'wait_closed'):  # Python 3.7+
                        await self.writer.wait_closed()

            self.down_task = asyncio.ensure_future(downstream())
            try:
                while True:
                    chunk = await self.reader.read(self.BUFFER_SIZE)
                    if not chunk:
                        break
                    await ws.send_bytes(chunk)
            except asyncio.CancelledError:
                pass
            finally:
                if not self.down_task.done():
                    await self.down_task
                    self.down_task = None

    async def write_error(self, msg):
        rsp = 'HTTP/1.1 503 Service Unavailable\r\n' \
            'Connection: Closed\r\n\r\n' \
            'WebSocket reply: {}'.format(msg.data.decode('utf8'))
        self.writer.write(rsp.encode())
        await self.writer.drain()


class ProxyRunner:
    __slots__ = (
        'session_id', 'app_name',
        'protocol', 'host', 'port',
        'api_session', 'local_server', 'loop',
    )

    def __init__(self, api_session, session_id, app_name,
                 protocol, host, port, *, loop=None):
        self.api_session = api_session
        self.session_id = session_id
        self.app_name = app_name
        self.protocol = protocol
        self.host = host
        self.port = port
        self.local_server = None
        self.loop = loop if loop else current_loop()

    async def handle_connection(self, reader, writer):
        p = WSProxy(self.api_session, self.session_id,
                    self.protocol, reader, writer)
        try:
            await p.run()
        except asyncio.CancelledError:
            pass
        except Exception as e:
            print_error(e)

    async def ready(self):
        self.local_server = await asyncio.start_server(
            self.handle_connection, self.host, self.port,
            loop=self.loop)

    async def close(self):
        self.local_server.close()
        await self.local_server.wait_closed()


@click.command()
@click.argument('session_id', type=str, metavar='SESSID',
                help='The compute session ID.')
@click.argument('app', type=str)
@click.option('--bind', type=str, default='127.0.0.1',
              help='The IP/host address to bind this proxy.')
@click.option('-p', '--port', type=int, default=8080,
              help='The port number to listen user connections.')
def app(session_id, app, bind, port):
    """
    Run a local proxy to a service provided by Backend.AI compute sessions.

    The type of proxy depends on the app definition: plain TCP or HTTP.
<<<<<<< HEAD

    SESSID: The compute session ID.
    APP: The name of service provided by the given session.
    """
    loop = asyncio.new_event_loop()
    asyncio.set_event_loop(loop)
    # TODO: generalize protocol using service ports metadata
    runner = ProxyRunner(session_id, app,
                         'http', bind, port,
                         loop=loop)
    loop.run_until_complete(runner.ready())
    try:
        loop.run_forever()
    except KeyboardInterrupt:  # pragma: no cover
        pass
    finally:
        print_info("Shutting down....")
        try:
            loop.run_until_complete(runner.close())
        finally:
            print_info("Done")
            loop.close()
=======
    """
    api_session = None
    runner = None

    async def app_setup():
        nonlocal api_session, runner
        loop = current_loop()
        protocol = 'http'
        api_session = AsyncSession()
        # TODO: generalize protocol using service ports metadata
        runner = ProxyRunner(api_session, args.session_id, args.app,
                             protocol, args.bind, args.port,
                             loop=loop)
        await runner.ready()
        print_info(
            "A local proxy to the application \"{0}\" ".format(args.app) +
            "provided by the session \"{0}\" ".format(args.session_id) +
            "is available at: {0}://{1}:{2}"
            .format(protocol, args.bind, args.port)
        )

    async def app_shutdown():
        nonlocal api_session, runner
        print_info("Shutting down....")
        await runner.close()
        await api_session.close()
        print_info("The local proxy to \"{}\" has terminated."
                   .format(args.app))

    asyncio_run_forever(app_setup(), app_shutdown(),
                        stop_signals={signal.SIGINT, signal.SIGTERM})


app.add_argument('session_id', type=str, metavar='SESSID',
                 help='The compute session ID.')
app.add_argument('app', type=str,
                 help='The name of service provided by the given session.')
app.add_argument('--bind', type=str, default='127.0.0.1',
                   help='The IP/host address to bind this proxy.')
app.add_argument('-p', '--port', type=int, default=8080,
                   help='The port number to listen user connections.')
>>>>>>> affd709b
<|MERGE_RESOLUTION|>--- conflicted
+++ resolved
@@ -128,30 +128,9 @@
     Run a local proxy to a service provided by Backend.AI compute sessions.
 
     The type of proxy depends on the app definition: plain TCP or HTTP.
-<<<<<<< HEAD
 
     SESSID: The compute session ID.
     APP: The name of service provided by the given session.
-    """
-    loop = asyncio.new_event_loop()
-    asyncio.set_event_loop(loop)
-    # TODO: generalize protocol using service ports metadata
-    runner = ProxyRunner(session_id, app,
-                         'http', bind, port,
-                         loop=loop)
-    loop.run_until_complete(runner.ready())
-    try:
-        loop.run_forever()
-    except KeyboardInterrupt:  # pragma: no cover
-        pass
-    finally:
-        print_info("Shutting down....")
-        try:
-            loop.run_until_complete(runner.close())
-        finally:
-            print_info("Done")
-            loop.close()
-=======
     """
     api_session = None
     runner = None
@@ -162,15 +141,15 @@
         protocol = 'http'
         api_session = AsyncSession()
         # TODO: generalize protocol using service ports metadata
-        runner = ProxyRunner(api_session, args.session_id, args.app,
-                             protocol, args.bind, args.port,
+        runner = ProxyRunner(api_session, session_id, app,
+                             protocol, bind, port,
                              loop=loop)
         await runner.ready()
         print_info(
-            "A local proxy to the application \"{0}\" ".format(args.app) +
-            "provided by the session \"{0}\" ".format(args.session_id) +
+            "A local proxy to the application \"{0}\" ".format(app) +
+            "provided by the session \"{0}\" ".format(session_id) +
             "is available at: {0}://{1}:{2}"
-            .format(protocol, args.bind, args.port)
+            .format(protocol, bind, port)
         )
 
     async def app_shutdown():
@@ -179,18 +158,7 @@
         await runner.close()
         await api_session.close()
         print_info("The local proxy to \"{}\" has terminated."
-                   .format(args.app))
+                   .format(app))
 
     asyncio_run_forever(app_setup(), app_shutdown(),
-                        stop_signals={signal.SIGINT, signal.SIGTERM})
-
-
-app.add_argument('session_id', type=str, metavar='SESSID',
-                 help='The compute session ID.')
-app.add_argument('app', type=str,
-                 help='The name of service provided by the given session.')
-app.add_argument('--bind', type=str, default='127.0.0.1',
-                   help='The IP/host address to bind this proxy.')
-app.add_argument('-p', '--port', type=int, default=8080,
-                   help='The port number to listen user connections.')
->>>>>>> affd709b
+                        stop_signals={signal.SIGINT, signal.SIGTERM})