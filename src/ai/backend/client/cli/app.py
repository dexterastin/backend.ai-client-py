import asyncio
import aiohttp
<<<<<<< HEAD
import click
from ..request import Request
from ..session import AsyncSession
from ..compat import token_hex
from .pretty import print_info

=======

from . import register_command
from .pretty import print_info, print_error
from ..request import Request
from ..session import AsyncSession
from ..compat import current_loop

>>>>>>> bb001127

class WSProxy:
    __slots__ = (
        'api_session', 'path',
        'down_task',
        'reader', 'writer',
    )
    BUFFER_SIZE = 8192

    def __init__(self, api_session: AsyncSession,
                 session_id: str,
                 protocol: str,
                 reader: asyncio.StreamReader,
                 writer: asyncio.StreamWriter):
        self.api_session = api_session
        self.path = f"/stream/kernel/{session_id}/{protocol}proxy"
        self.reader = reader
        self.writer = writer
        self.down_task = None

    async def run(self):
        api_rqst = Request(
            self.api_session, "GET", self.path, b'',
            content_type="application/json")
        async with api_rqst.connect_websocket() as ws:

            async def downstream():
                try:
                    async for msg in ws:
                        if msg.type == aiohttp.WSMsgType.ERROR:
                            await self.write_error(msg)
                            break
                        elif msg.type == aiohttp.WSMsgType.CLOSE:
                            if msg.data != aiohttp.WSCloseCode.OK:
                                await self.write_error(msg)
                            break
                        elif msg.type == aiohttp.WSMsgType.BINARY:
                            self.writer.write(msg.data)
                            await self.writer.drain()
                except asyncio.CancelledError:
                    pass
                finally:
                    self.writer.close()
                    if hasattr(self.writer, 'wait_closed'):  # Python 3.7+
                        await self.writer.wait_closed()

            self.down_task = asyncio.ensure_future(downstream())
            try:
                while True:
                    chunk = await self.reader.read(self.BUFFER_SIZE)
                    if not chunk:
                        break
                    await ws.send_bytes(chunk)
            except asyncio.CancelledError:
                pass
            finally:
                if not self.down_task.done():
                    await self.down_task
                    self.down_task = None

    async def write_error(self, msg):
        rsp = 'HTTP/1.1 503 Service Unavailable\r\n' \
            'Connection: Closed\r\n\r\n' \
            'WebSocket reply: {}'.format(msg.data.decode('utf8'))
        self.writer.write(rsp.encode())
        await self.writer.drain()


class ProxyRunner:
    __slots__ = (
        'session_id', 'app_name',
        'protocol', 'host', 'port',
        'api_session', 'local_server', 'loop',
    )

    def __init__(self, session_id, name, protocol, host, port, *, loop=None):
        self.session_id = session_id
        self.app_name = name
        self.protocol = protocol
        self.host = host
        self.port = port
        self.api_session = None
        self.local_server = None
        self.loop = loop if loop else current_loop()

    async def handle_connection(self, reader, writer):
        p = WSProxy(self.api_session, self.session_id,
                    self.protocol, reader, writer)
        try:
            await p.run()
        except asyncio.CancelledError:
            pass
        except Exception as e:
            print_error(e)

    async def ready(self):
        self.api_session = AsyncSession()

        self.local_server = await asyncio.start_server(
            self.handle_connection, self.host, self.port,
            loop=self.loop)

        print_info(
            "A local proxy to the application \"{0}\" ".format(self.app_name) +
            "provided by the session \"{0}\" ".format(self.session_id) +
            "is available at: {0}://{1}:{2}"
            .format(self.protocol, self.host, self.port)
        )

    async def close(self):
        self.local_server.close()
        await self.local_server.wait_closed()
        await self.api_session.close()
        # Let asyncio-internal socket cleanups finish.
        await asyncio.sleep(0.1)


@click.command()
@click.argument('app')
@click.option('--bind', type=str, default='localhost',
              help='The IP/host address to bind this proxy.')
@click.option('-p', '--port', type=int, default=8080,
              help='The TCP port to accept non-encrypted non-authorized API requests.')
def app(app, bind, port):
    """
<<<<<<< HEAD
    Run the web app via backend.ai. APP can be run via http (BETA).
    """
    loop = asyncio.get_event_loop()
    r = ProxyRunner(app, bind, port, loop)
    loop.run_until_complete(r.ready())
=======
    Run a local proxy to a service provided by Backend.AI
    compute sessions.

    The type of proxy depends on the app definition: plain TCP or HTTP.
    """

    loop = asyncio.new_event_loop()
    asyncio.set_event_loop(loop)
    # TODO: generalize protocol using service ports metadata
    runner = ProxyRunner(args.session_id, args.app,
                         'http', args.bind, args.port,
                         loop=loop)
    loop.run_until_complete(runner.ready())
>>>>>>> bb001127
    try:
        loop.run_forever()
    except KeyboardInterrupt:  # pragma: no cover
        pass
<<<<<<< HEAD
    print_info("Shutting down....")
    loop.run_until_complete(r.close())
    print_info("Done")
=======
    finally:
        print_info("Shutting down....")
        try:
            loop.run_until_complete(runner.close())
        finally:
            print_info("Done")
            loop.close()


app.add_argument('session_id', type=str, metavar='SESSID',
                 help='The compute session ID.')
app.add_argument('app', type=str,
                 help='The name of service provided by the given session.')
app.add_argument('--bind', type=str, default='127.0.0.1',
                   help='The IP/host address to bind this proxy.')
app.add_argument('-p', '--port', type=int, default=8080,
                   help='The port number to listen user connections.')
>>>>>>> bb001127
<|MERGE_RESOLUTION|>--- conflicted
+++ resolved
@@ -1,21 +1,12 @@
 import asyncio
 import aiohttp
-<<<<<<< HEAD
 import click
-from ..request import Request
-from ..session import AsyncSession
-from ..compat import token_hex
-from .pretty import print_info
 
-=======
-
-from . import register_command
 from .pretty import print_info, print_error
 from ..request import Request
 from ..session import AsyncSession
 from ..compat import current_loop
 
->>>>>>> bb001127
 
 class WSProxy:
     __slots__ = (
@@ -134,58 +125,37 @@
 
 
 @click.command()
-@click.argument('app')
-@click.option('--bind', type=str, default='localhost',
+@click.argument('session_id', type=str, metavar='SESSID',
+                help='The compute session ID.')
+@click.argument('app', type=str)
+@click.option('--bind', type=str, default='127.0.0.1',
               help='The IP/host address to bind this proxy.')
 @click.option('-p', '--port', type=int, default=8080,
-              help='The TCP port to accept non-encrypted non-authorized API requests.')
-def app(app, bind, port):
+              help='The port number to listen user connections.')
+def app(session_id, app, bind, port):
     """
-<<<<<<< HEAD
-    Run the web app via backend.ai. APP can be run via http (BETA).
-    """
-    loop = asyncio.get_event_loop()
-    r = ProxyRunner(app, bind, port, loop)
-    loop.run_until_complete(r.ready())
-=======
-    Run a local proxy to a service provided by Backend.AI
-    compute sessions.
+    Run a local proxy to a service provided by Backend.AI compute sessions.
 
     The type of proxy depends on the app definition: plain TCP or HTTP.
+
+    SESSID: The compute session ID.
+    APP: The name of service provided by the given session.
     """
-
     loop = asyncio.new_event_loop()
     asyncio.set_event_loop(loop)
     # TODO: generalize protocol using service ports metadata
-    runner = ProxyRunner(args.session_id, args.app,
-                         'http', args.bind, args.port,
+    runner = ProxyRunner(session_id, app,
+                         'http', bind, port,
                          loop=loop)
     loop.run_until_complete(runner.ready())
->>>>>>> bb001127
     try:
         loop.run_forever()
     except KeyboardInterrupt:  # pragma: no cover
         pass
-<<<<<<< HEAD
-    print_info("Shutting down....")
-    loop.run_until_complete(r.close())
-    print_info("Done")
-=======
     finally:
         print_info("Shutting down....")
         try:
             loop.run_until_complete(runner.close())
         finally:
             print_info("Done")
-            loop.close()
-
-
-app.add_argument('session_id', type=str, metavar='SESSID',
-                 help='The compute session ID.')
-app.add_argument('app', type=str,
-                 help='The name of service provided by the given session.')
-app.add_argument('--bind', type=str, default='127.0.0.1',
-                   help='The IP/host address to bind this proxy.')
-app.add_argument('-p', '--port', type=int, default=8080,
-                   help='The port number to listen user connections.')
->>>>>>> bb001127
+            loop.close()