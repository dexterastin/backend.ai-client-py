--- conflicted
+++ resolved
@@ -140,14 +140,9 @@
         loop = current_loop()
         api_session = AsyncSession()
         # TODO: generalize protocol using service ports metadata
-<<<<<<< HEAD
+        protocol = 'http'
         runner = ProxyRunner(api_session, session_id, app,
                              protocol, bind, port,
-=======
-        protocol = 'http'
-        runner = ProxyRunner(api_session, args.session_id, args.app,
-                             protocol, args.bind, args.port,
->>>>>>> 7043d137
                              loop=loop)
         await runner.ready()
         print_info(
