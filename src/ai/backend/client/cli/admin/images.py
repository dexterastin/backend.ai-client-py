import sys
import click
from tabulate import tabulate

from . import admin
from ...session import Session
from ..pretty import print_error


@admin.command()
def images():
    '''
    Show the list of registered images in this cluster.
    '''
    fields = [
        ('Name', 'name'),
        ('Registry', 'registry'),
        ('Tag', 'tag'),
        ('Digest', 'digest'),
        ('Size', 'size_bytes'),
    ]
    with Session() as session:
        try:
            items = session.Image.list(fields=(item[1] for item in fields))
        except Exception as e:
            print_error(e)
            sys.exit(1)
        if len(items) == 0:
            print('There are no registered images.')
            return
        print(tabulate((item.values() for item in items),
<<<<<<< HEAD
                       headers=(item[0] for item in fields)))

@admin.command()
@click.option('-r', '--registry', type=str, default=None,
              help='The name (usually hostname or "lablup") '
                   'of the Docker registry configured.')
def rescan_images(registry):
    '''Update the kernel image metadata from all configured docker registries.'''
    with Session() as session:
        try:
            result = session.Image.rescanImages(registry)
        except Exception as e:
            print_error(e)
            sys.exit(1)
        if result['ok']:
            print("kernel image metadata updated")
        else:
            print("rescanning failed: {0}".format(result['msg']))

@admin.command()
@click.argument('alias', type=str)
@click.argument('target', type=str)
def alias_image(alias, target):
    '''Add an image alias.'''
    with Session() as session:
        try:
            result = session.Image.aliasImage(alias, target)
        except Exception as e:
            print_error(e)
            sys.exit(1)
        if result['ok']:
            print("alias {0} created for target {1}".format(alias, target))
        else:
            print(result['msg'])


@admin.command()
@click.argument('alias', type=str)
def dealias_image(alias):
    '''Remove an image alias.'''
    with Session() as session:
        try:
            result = session.Image.dealiasImage(alias)
        except Exception as e:
            print_error(e)
            sys.exit(1)
        if result['ok']:
            print("alias {0} removed.".format(alias))
        else:
            print(result['msg'])
=======
                       headers=(item[0] for item in fields),
                       floatfmt=',.0f'))
>>>>>>> e249004e
<|MERGE_RESOLUTION|>--- conflicted
+++ resolved
@@ -29,8 +29,8 @@
             print('There are no registered images.')
             return
         print(tabulate((item.values() for item in items),
-<<<<<<< HEAD
-                       headers=(item[0] for item in fields)))
+                       headers=(item[0] for item in fields),
+                       floatfmt=',.0f'))
 
 @admin.command()
 @click.option('-r', '--registry', type=str, default=None,
@@ -79,8 +79,4 @@
         if result['ok']:
             print("alias {0} removed.".format(alias))
         else:
-            print(result['msg'])
-=======
-                       headers=(item[0] for item in fields),
-                       floatfmt=',.0f'))
->>>>>>> e249004e
+            print(result['msg'])