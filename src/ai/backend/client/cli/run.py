--- conflicted
+++ resolved
@@ -16,19 +16,13 @@
 
 from . import register_command
 from .admin.sessions import session
-<<<<<<< HEAD
 from ..compat import current_loop, token_hex
 from ..exceptions import BackendError
 from ..session import Session, AsyncSession
 from .pretty import (
-    print_info, print_wait, print_done, print_fail, print_warn,
+    print_info, print_wait, print_done, print_error, print_fail, print_warn,
     format_info,
 )
-=======
-from ..compat import token_hex
-from ..session import Session
-from .pretty import print_info, print_wait, print_done, print_error, print_fail
->>>>>>> 232933a3
 
 _rx_range_key = re.compile(r'^[a-zA-Z_][a-zA-Z0-9_]*$')
 
@@ -323,16 +317,10 @@
                 cluster_size=args.cluster_size,
                 mounts=args.mount,
                 envs=envs,
-<<<<<<< HEAD
                 resources=resources,
                 tag=args.tag)
-        except BackendError as e:
-            print_fail('[{0}] {1}'.format(idx, e))
-=======
-                resources=resources)
         except Exception as e:
             print_error(e)
->>>>>>> 232933a3
             return
         if kernel.created:
             vprint_done('[{0}] Session {0} is ready.'.format(idx, kernel.kernel_id))
@@ -363,22 +351,11 @@
                 raise NotImplementedError('Terminal access is not supported in '
                                           'the legacy synchronous mode.')
             if args.code:
-<<<<<<< HEAD
                 exec_loop_sync(sys.stdout, sys.stderr, kernel, 'query', args.code,
                                vprint_done=vprint_done)
             vprint_done('[{0}] Execution finished.'.format(idx))
-        except BackendError as e:
-            print_fail('[{0}] {1}'.format(idx, e))
-            sys.exit(1)
-        except Exception:
-            print_fail('[{0}] Execution failed!'.format(idx))
-            traceback.print_exc()
-=======
-                exec_loop(kernel, args.code, 'query',
-                          vprint_wait=vprint_wait, vprint_done=vprint_done)
         except Exception as e:
             print_error(e)
->>>>>>> 232933a3
             sys.exit(1)
         finally:
             if args.rm:
